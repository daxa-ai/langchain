--- conflicted
+++ resolved
@@ -42,20 +42,15 @@
         owner: str = "",
         description: str = "",
         api_key: Optional[str] = None,
-<<<<<<< HEAD
+
         load_semantic: Optional[bool] = False,
-=======
->>>>>>> 1df55727
 
     ):
         if not name or not isinstance(name, str):
             raise NameError("Must specify a valid name.")
         self.app_name = name
-<<<<<<< HEAD
+
         self.api_key = os.environ.get("DAXA_API_KEY") or api_key
-=======
-        self.api_key = api_key
->>>>>>> 1df55727
         self.load_id = str(uuid.uuid4())
         self.loader = langchain_loader
         self.load_semantic = os.environ.get("LOAD_SEMANTIC") or load_semantic
@@ -154,13 +149,11 @@
             "Accept": "application/json",
             "Content-Type": "application/json",
         }
-<<<<<<< HEAD
+
         if loading_end is True:
             PebbloSafeLoader.set_loader_sent()
         doc_content = [doc.dict() for doc in loaded_docs]
-=======
-        doc_content = [doc.dict() for doc in self.docs]
->>>>>>> 1df55727
+
         docs = []
         for doc in doc_content:
             doc_source_path = get_full_path(
@@ -173,10 +166,7 @@
             page_content = str(doc.get("page_content"))
             page_content_size = self.calculate_content_size(page_content)
             self.source_aggregate_size += page_content_size
-<<<<<<< HEAD
             doc_id = doc.get("id")
-=======
->>>>>>> 1df55727
             docs.append(
                 {
                     "doc": page_content,
@@ -230,7 +220,6 @@
             logger.warning("Unable to reach pebblo server.")
         except Exception as e:
             logger.warning("An Exception caught in _send_loader_doc: %s", e)
-<<<<<<< HEAD
         finally:
             classified_docs=json.loads(pebblo_resp.text).get('docs', None)
             if not isinstance(classified_docs, list):
@@ -242,12 +231,6 @@
                     logger.warning("No classified docs to send to Daxa cloud.")
                     return
                 payload['docs'] = classified_docs
-=======
-
-        if self.api_key:
-            try:
-                payload['docs'] = json.loads(pebblo_resp.text)['docs']
->>>>>>> 1df55727
                 payload['classified'] = True
                 headers.update({"x-api-key": self.api_key})
                 pebblo_cloud_url = f"{PEBBLO_CLOUD_URL}/v1/loader/doc"
@@ -270,12 +253,11 @@
             except Exception as e:
                 logger.warning("An Exception caught in _send_loader_doc: %s", e)
 
-<<<<<<< HEAD
-        return classified_docs
-=======
+
         if loading_end is True:
             PebbloSafeLoader.set_loader_sent()
->>>>>>> 1df55727
+
+        return classified_docs
 
     @staticmethod
     def calculate_content_size(page_content: str) -> int:
