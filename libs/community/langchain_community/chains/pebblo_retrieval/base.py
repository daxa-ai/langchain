--- conflicted
+++ resolved
@@ -273,11 +273,8 @@
             api_key=api_key,
             classifier_location=classifier_location,
             classifier_url=classifier_url,
-<<<<<<< HEAD
+            app_name=app_name,
             upload_snippets=send_snippets_to_pebblo_cloud,
-=======
-            app_name=app_name,
->>>>>>> 273fcbf7
         )
         # send app discovery request
         pb_client.send_app_discover(app)
